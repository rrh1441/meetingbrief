"use client";

import { useState } from "react";
import Link from "next/link";
<<<<<<< HEAD
import { useRouter, useSearchParams } from "next/navigation";
import { useAuth } from "@/hooks/useAuth";
import { useEffect, useState, Suspense } from "react";

function SignInContent() {
  const router = useRouter();
  const searchParams = useSearchParams();
  const { user, loading } = useAuth();
  const [message, setMessage] = useState<string | null>(null);

  // Get URL parameters
  const emailParam = searchParams.get('email');
  const messageParam = searchParams.get('message');

  // Set message from URL parameter
  useEffect(() => {
    if (messageParam) {
      setMessage(messageParam);
    }
  }, [messageParam]);

  // Redirect if already signed in
  useEffect(() => {
    if (!loading && user) {
      router.push("/dashboard");
    }
  }, [user, loading, router]);
=======
import { AuthForm } from "@/components/auth/AuthForm";
import { authClient } from "@/lib/auth-client";

export default function SignInPage() {
  const [showForgotPassword, setShowForgotPassword] = useState(false);
  const [email, setEmail] = useState("");
  const [isLoading, setIsLoading] = useState(false);
  const [emailSent, setEmailSent] = useState(false);
  const [error, setError] = useState("");

  const handleForgotPassword = async (e: React.FormEvent) => {
    e.preventDefault();
    setIsLoading(true);
    setError("");

    try {
      const result = await authClient.forgetPassword({
        email,
        redirectTo: "/auth/reset-password"
      });
>>>>>>> 29cdb768

      if (result.error) {
        setError(result.error.message || "Failed to send reset email");
      } else {
        setEmailSent(true);
      }
    } catch (err) {
      setError("An unexpected error occurred");
      console.error("Forgot password error:", err);
    } finally {
      setIsLoading(false);
    }
  };

<<<<<<< HEAD
  // Show loading while checking auth status
  if (loading) {
    return (
      <div className="min-h-screen flex items-center justify-center bg-gray-50">
        <div className="animate-spin rounded-full h-8 w-8 border-b-2 border-blue-600"></div>
=======
  if (showForgotPassword) {
    if (emailSent) {
      return (
        <div className="min-h-screen flex items-center justify-center bg-gray-50 py-12 px-4 sm:px-6 lg:px-8">
          <div className="max-w-md w-full space-y-8">
            <div className="text-center">
              <div className="mx-auto flex items-center justify-center h-12 w-12 rounded-full bg-green-100 mb-4">
                <svg className="h-6 w-6 text-green-600" fill="none" stroke="currentColor" viewBox="0 0 24 24">
                  <path strokeLinecap="round" strokeLinejoin="round" strokeWidth="2" d="M3 8l7.89 4.26a2 2 0 002.22 0L21 8M5 19h14a2 2 0 002-2V7a2 2 0 00-2-2H5a2 2 0 002 2z" />
                </svg>
              </div>
              <h3 className="text-lg font-medium text-gray-900 mb-2">Check your email</h3>
              <p className="text-sm text-gray-600 mb-4">
                We&apos;ve sent a password reset link to <span className="font-medium">{email}</span>
              </p>
              <p className="text-xs text-gray-500 mb-4">
                Click the link in the email to reset your password.
              </p>
              <button
                onClick={() => {
                  setShowForgotPassword(false);
                  setEmailSent(false);
                  setEmail("");
                }}
                className="text-blue-600 hover:text-blue-500 text-sm font-medium"
              >
                Back to sign in
              </button>
            </div>
          </div>
        </div>
      );
    }

    return (
      <div className="min-h-screen flex items-center justify-center bg-gray-50 py-12 px-4 sm:px-6 lg:px-8">
        <div className="max-w-md w-full space-y-8">
          <div>
            <h2 className="mt-6 text-center text-3xl font-extrabold text-gray-900">
              Reset your password
            </h2>
            <p className="mt-2 text-center text-sm text-gray-600">
              Enter your email address and we&apos;ll send you a reset link
            </p>
          </div>
          
          <form className="mt-8 space-y-6" onSubmit={handleForgotPassword}>
            <div>
              <label htmlFor="email" className="block text-sm font-medium text-gray-700">
                Email address
              </label>
              <input
                id="email"
                type="email"
                value={email}
                onChange={(e) => setEmail(e.target.value)}
                required
                className="mt-1 block w-full rounded-md border border-gray-300 px-3 py-2 shadow-sm focus:border-blue-500 focus:outline-none focus:ring-1 focus:ring-blue-500"
                placeholder="Enter your email address"
              />
            </div>

            {error && (
              <div className="text-red-600 text-sm">
                {error}
              </div>
            )}

            <button
              type="submit"
              disabled={isLoading}
              className="w-full flex justify-center py-2 px-4 border border-transparent rounded-md shadow-sm text-sm font-medium text-white bg-blue-600 hover:bg-blue-700 focus:outline-none focus:ring-2 focus:ring-offset-2 focus:ring-blue-500 disabled:opacity-50"
            >
              {isLoading ? "Sending..." : "Send Reset Link"}
            </button>

            <div className="text-center">
              <button
                type="button"
                onClick={() => setShowForgotPassword(false)}
                className="text-blue-600 hover:text-blue-500 text-sm font-medium"
              >
                Back to sign in
              </button>
            </div>
          </form>
        </div>
>>>>>>> 29cdb768
      </div>
    );
  }

<<<<<<< HEAD
  // Don't render if user is already signed in (will redirect)
  if (user) {
    return null;
  }

=======
>>>>>>> 29cdb768
  return (
    <div className="min-h-screen flex items-center justify-center bg-gray-50 py-12 px-4 sm:px-6 lg:px-8">
      <div className="max-w-md w-full space-y-8">
        <div>
          <h2 className="mt-6 text-center text-3xl font-extrabold text-gray-900">
            Sign in to your account
          </h2>
          <p className="mt-2 text-center text-sm text-gray-600">
            Or{" "}
            <Link href="/auth/signup" className="font-medium text-blue-600 hover:text-blue-500">
              create a new account
            </Link>
          </p>
        </div>

        {/* Show message if redirected from signup */}
        {message && (
          <div className="bg-blue-50 border border-blue-200 rounded-md p-4">
            <div className="flex">
              <div className="flex-shrink-0">
                <svg className="h-5 w-5 text-blue-400" viewBox="0 0 20 20" fill="currentColor">
                  <path fillRule="evenodd" d="M18 10a8 8 0 11-16 0 8 8 0 0116 0zm-7-4a1 1 0 11-2 0 1 1 0 012 0zM9 9a1 1 0 000 2v3a1 1 0 001 1h1a1 1 0 100-2v-3a1 1 0 00-1-1H9z" clipRule="evenodd" />
                </svg>
              </div>
              <div className="ml-3">
                <p className="text-sm text-blue-700">{message}</p>
              </div>
            </div>
          </div>
        )}
        
<<<<<<< HEAD
        <AuthForm mode="signin" onSuccess={handleSuccess} initialEmail={emailParam} />
=======
        <AuthForm mode="signin" />
>>>>>>> 29cdb768
        
        <div className="text-center">
          <button
            onClick={() => setShowForgotPassword(true)}
            className="text-sm text-blue-600 hover:text-blue-500"
          >
            Forgot your password?
          </button>
        </div>
      </div>
    </div>
  );
}

export default function SignInPage() {
  return (
    <Suspense fallback={
      <div className="min-h-screen flex items-center justify-center bg-gray-50">
        <div className="animate-spin rounded-full h-8 w-8 border-b-2 border-blue-600"></div>
      </div>
    }>
      <SignInContent />
    </Suspense>
  );
} <|MERGE_RESOLUTION|>--- conflicted
+++ resolved
@@ -2,35 +2,6 @@
 
 import { useState } from "react";
 import Link from "next/link";
-<<<<<<< HEAD
-import { useRouter, useSearchParams } from "next/navigation";
-import { useAuth } from "@/hooks/useAuth";
-import { useEffect, useState, Suspense } from "react";
-
-function SignInContent() {
-  const router = useRouter();
-  const searchParams = useSearchParams();
-  const { user, loading } = useAuth();
-  const [message, setMessage] = useState<string | null>(null);
-
-  // Get URL parameters
-  const emailParam = searchParams.get('email');
-  const messageParam = searchParams.get('message');
-
-  // Set message from URL parameter
-  useEffect(() => {
-    if (messageParam) {
-      setMessage(messageParam);
-    }
-  }, [messageParam]);
-
-  // Redirect if already signed in
-  useEffect(() => {
-    if (!loading && user) {
-      router.push("/dashboard");
-    }
-  }, [user, loading, router]);
-=======
 import { AuthForm } from "@/components/auth/AuthForm";
 import { authClient } from "@/lib/auth-client";
 
@@ -51,7 +22,6 @@
         email,
         redirectTo: "/auth/reset-password"
       });
->>>>>>> 29cdb768
 
       if (result.error) {
         setError(result.error.message || "Failed to send reset email");
@@ -66,13 +36,6 @@
     }
   };
 
-<<<<<<< HEAD
-  // Show loading while checking auth status
-  if (loading) {
-    return (
-      <div className="min-h-screen flex items-center justify-center bg-gray-50">
-        <div className="animate-spin rounded-full h-8 w-8 border-b-2 border-blue-600"></div>
-=======
   if (showForgotPassword) {
     if (emailSent) {
       return (
@@ -160,19 +123,10 @@
             </div>
           </form>
         </div>
->>>>>>> 29cdb768
       </div>
     );
   }
 
-<<<<<<< HEAD
-  // Don't render if user is already signed in (will redirect)
-  if (user) {
-    return null;
-  }
-
-=======
->>>>>>> 29cdb768
   return (
     <div className="min-h-screen flex items-center justify-center bg-gray-50 py-12 px-4 sm:px-6 lg:px-8">
       <div className="max-w-md w-full space-y-8">
@@ -187,28 +141,8 @@
             </Link>
           </p>
         </div>
-
-        {/* Show message if redirected from signup */}
-        {message && (
-          <div className="bg-blue-50 border border-blue-200 rounded-md p-4">
-            <div className="flex">
-              <div className="flex-shrink-0">
-                <svg className="h-5 w-5 text-blue-400" viewBox="0 0 20 20" fill="currentColor">
-                  <path fillRule="evenodd" d="M18 10a8 8 0 11-16 0 8 8 0 0116 0zm-7-4a1 1 0 11-2 0 1 1 0 012 0zM9 9a1 1 0 000 2v3a1 1 0 001 1h1a1 1 0 100-2v-3a1 1 0 00-1-1H9z" clipRule="evenodd" />
-                </svg>
-              </div>
-              <div className="ml-3">
-                <p className="text-sm text-blue-700">{message}</p>
-              </div>
-            </div>
-          </div>
-        )}
         
-<<<<<<< HEAD
-        <AuthForm mode="signin" onSuccess={handleSuccess} initialEmail={emailParam} />
-=======
         <AuthForm mode="signin" />
->>>>>>> 29cdb768
         
         <div className="text-center">
           <button
@@ -221,16 +155,4 @@
       </div>
     </div>
   );
-}
-
-export default function SignInPage() {
-  return (
-    <Suspense fallback={
-      <div className="min-h-screen flex items-center justify-center bg-gray-50">
-        <div className="animate-spin rounded-full h-8 w-8 border-b-2 border-blue-600"></div>
-      </div>
-    }>
-      <SignInContent />
-    </Suspense>
-  );
 } 